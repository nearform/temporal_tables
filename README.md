# Temporal Tables

![](https://github.com/nearform/temporal_tables/workflows/ci/badge.svg)

<<<<<<< HEAD
_Version: 0.4.1_

=======
>>>>>>> 980e1ccb
This is an attempt to rewrite the postgresql [temporal_tables](https://github.com/arkhipov/temporal_tables) extension in PL/pgSQL, without the need for external c extension.

The goal is to be able to use it on AWS RDS and other hosted solutions, where using custom extensions or c functions is not an option.

The version provided in `versioning_function.sql` is a drop-in replacement.

It works exactly the same way, but lacks the [set_system_time](https://github.com/arkhipov/temporal_tables#advanced-usage) function to work with the current time.

The version in `versioning_function_nochecks.sql` is similar to the previous one, but all validation checks have been removed. This version is 2x faster than the normal one, but more dangerous and prone to errors.

With time, added some new functionality diverging from the original implementations. New functionalities are however still retro-compatible:

- [Ignore updates with no actual changes](#ignore-unchanged-values)

<a name="usage"></a>

## Usage

Create a database and the versioning function:

```sh
createdb temporal_test
psql temporal_test < versioning_function.sql
```

Connect to the db:

```
psql temporal_test
```

Create the table to version, in this example it will be a "subscription" table:

```sql
CREATE TABLE subscriptions
(
  name text NOT NULL,
  state text NOT NULL
);
```

Add the system period column:

```sql
ALTER TABLE subscriptions
  ADD COLUMN sys_period tstzrange NOT NULL DEFAULT tstzrange(current_timestamp, null);
```

Create the history table:

```sql
CREATE TABLE subscriptions_history (LIKE subscriptions);
```

Finally, create the trigger:

```sql
CREATE TRIGGER versioning_trigger
BEFORE INSERT OR UPDATE OR DELETE ON subscriptions
FOR EACH ROW EXECUTE PROCEDURE versioning(
  'sys_period', 'subscriptions_history', true
);
```

A note on the history table name. Previous versions of this extension quoted and escaped it before usage.
Starting version 0.4.0 we are not escaping it anymore and users need to provide the escaped version as a parameter to the trigger.

This is consistent with the c version, simplifies the extension code and fixes an issue with upper case names that weren't properly supported.

Now test with some data:

```sql
INSERT INTO subscriptions (name, state) VALUES ('test1', 'inserted');
UPDATE subscriptions SET state = 'updated' WHERE name = 'test1';
UPDATE subscriptions SET state = 'updated twice' WHERE name = 'test1';
DELETE FROM subscriptions WHERE name = 'test1';
```

Take some time between a query and the following, otherwise the difference in the time periods won't be noticeable.

After all the query are completed, you should check the tables content.

```sql
SELECT * FROM subscriptions;
```

Should return 0 rows

```sql
SELECT * FROM subscriptions_history
```

Should return something similar to:

| name  | state         | sys_period                                                        |
| ----- | ------------- | ----------------------------------------------------------------- |
| test1 | inserted      | ["2017-08-01 16:09:45.542983+02","2017-08-01 16:09:54.984179+02") |
| test1 | updated       | ["2017-08-01 16:09:54.984179+02","2017-08-01 16:10:08.880571+02") |
| test1 | updated twice | ["2017-08-01 16:10:08.880571+02","2017-08-01 16:10:17.33659+02")  |

<a name="additional-features"></a>

## Additional features

<a name="ignore-unchanged-values"></a>

### Ignore updates without actual change

**NOTE: This feature does not work for tables with columns with types that does not support equality operator (e.g. PostGIS types, JSON types, etc.).**

By default this extension creates a record in the history table for every update that occurs in the versioned table, regardless of any change actually happening.

We added a fourth paramater to the trigger to change this behaviour and only record updates that result in an actual change.

It is worth mentioning that before making the change, a check is performed on the source table against the history table, in such a way that if the history table has only a subset of the columns of the source table, and you are performing an update in a column that is not present in this subset (this means the column does not exist in the history table), this extension will NOT add a new record to the history. Then you can have columns in the source table that create no new versions if modified by not including those columns in the history table.

The paramater is set by default to `false`, set it to `true` to stop tracking updates without actual changes:

```sql
CREATE TRIGGER versioning_trigger
BEFORE INSERT OR UPDATE OR DELETE ON subscriptions
FOR EACH ROW EXECUTE PROCEDURE versioning(
  'sys_period', 'subscriptions_history', true, true
);
```

<a name="migrations"></a>

## Migrations

During the life of an application is may be necessary to change the schema of a table. In order for temporal_tables to continue to work properly the same migrations should be applied to the history table as well.

### What happens if a column is added to the original table but not to the history table?

The new column will be ignored, meaning that the updated row is transferred to the history table, but without the value of the new column. This means that you will lose that specific data.

There are valid use cases for this, for example when you are not interested in storing the historic values of that column.

**Beware that temporal_tables won't raise an error**

### What should I do if I need to remove a column from the original table but want to keep the historic values for it?

You remove the column in the original table, but keep it in the history table - provided it accepts null values.

From that point on the old column in the history table will be ignored and will get null values.

If the column doesn't accept null values you'll need to modify it to allow for null values, otherwise temporal_tables won't be able to create new rows and all operations on the original table will fail

<a name="test"></a>

## Test

In order to run tests:

```sh
make run_test
```

The test suite will run the queries in test/sql and store the output in test/result, and will then diff the output from test/result with the prerecorded output in test/expected.

A test suite is also available for the nochecks alternative:

```sh
make run_test_nochecks
```

Obviously, this suite won't run the tests about the error reporting.

<a name="performance_tests"></a>

## Performance tests

For performance tests run:

```sh
make performance_test
```

This will create the temporal_tables_test database, add all necessary tables, run test tests and drop the database.

Is it also possible to test against the nochecks version:

```sh
make performance_test_nochecks
```

or the original c extension run:

```sh
make performance_test_original
```

This required the original extentions to be installed, but will automatically add it to the database.

On the test machine (my laptop) the complete version is 2x slower than the nochecks versions and 16x slower than the original version.

Two comments about those results:

- original c version makes some use of caching (i.e to share an execution plan), whilst this version doesn't. This is propably accounting for a good chunk of the performance difference. At the moment there's not plan of implementing such caching in this version.
- The trigger still executes in under 1ms and in production environments the the network latency should be more relevant than the trigger itself.

<a name="the-team"></a>

## The team

### Paolo Chiodi

[https://github.com/paolochiodi](https://github.com/paolochiodi)

[https://twitter.com/paolochiodi](https://twitter.com/paolochiodi)

<a name="acknowledgements"></a>

## Acknowledgements

This project was kindly sponsored by [nearForm](http://nearform.com).

## License

Licensed under [MIT](./LICENSE).

The test scenarios in test/sql and test/expected have been copied over from the original temporal_tables extension, whose license is [BSD 2-clause](https://github.com/arkhipov/temporal_tables/blob/master/LICENSE)<|MERGE_RESOLUTION|>--- conflicted
+++ resolved
@@ -2,11 +2,6 @@
 
 ![](https://github.com/nearform/temporal_tables/workflows/ci/badge.svg)
 
-<<<<<<< HEAD
-_Version: 0.4.1_
-
-=======
->>>>>>> 980e1ccb
 This is an attempt to rewrite the postgresql [temporal_tables](https://github.com/arkhipov/temporal_tables) extension in PL/pgSQL, without the need for external c extension.
 
 The goal is to be able to use it on AWS RDS and other hosted solutions, where using custom extensions or c functions is not an option.
