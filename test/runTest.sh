#!/bin/bash

createdb temporal_tables_test
psql temporal_tables_test -q -f versioning_function.sql
psql temporal_tables_test -q -f system_time_function.sql

mkdir -p test/result

TESTS="
  no_history_table no_history_system_period no_system_period
  invalid_system_period_values invalid_system_period invalid_types
  versioning upper_case structure combinations
<<<<<<< HEAD
  different_schema unchanged_values set_system_time invalid_set_system_time"
=======
  different_schema unchanged_values unchanged_version_values
  non_equality_types non_equality_types_unchanged_values"
>>>>>>> c5046a6e

for name in $TESTS; do
  echo ""
  echo $name
  echo ""
  psql temporal_tables_test -X -a -q --set=SHOW_CONTEXT=never < test/sql/$name.sql > test/result/$name.out 2>&1
  diff -b test/expected/$name.out test/result/$name.out
done


psql -q -c "drop database temporal_tables_test;"<|MERGE_RESOLUTION|>--- conflicted
+++ resolved
@@ -10,12 +10,10 @@
   no_history_table no_history_system_period no_system_period
   invalid_system_period_values invalid_system_period invalid_types
   versioning upper_case structure combinations
-<<<<<<< HEAD
-  different_schema unchanged_values set_system_time invalid_set_system_time"
-=======
   different_schema unchanged_values unchanged_version_values
-  non_equality_types non_equality_types_unchanged_values"
->>>>>>> c5046a6e
+  non_equality_types non_equality_types_unchanged_values
+  set_system_time invalid_set_system_time
+  "
 
 for name in $TESTS; do
   echo ""
