--- conflicted
+++ resolved
@@ -3,14 +3,9 @@
 export PGDATESTYLE="Postgres, MDY";
 
 createdb temporal_tables_test
-<<<<<<< HEAD
-psql temporal_tables_test -q -f versioning_function.sql 
-psql temporal_tables_test -q -f system_time_function.sql 
-=======
 psql temporal_tables_test -q -c "ALTER DATABASE temporal_tables_test SET timezone TO 'UTC';"
 psql temporal_tables_test -q -f versioning_function.sql
 psql temporal_tables_test -q -f system_time_function.sql
->>>>>>> 3152d316
 
 mkdir -p test/result
 
