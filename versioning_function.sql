--- conflicted
+++ resolved
@@ -17,10 +17,6 @@
   newVersion record;
   oldVersion record;
 BEGIN
-<<<<<<< HEAD
-  -- version 0.4.1
-=======
->>>>>>> 980e1ccb
 
   IF TG_WHEN != 'BEFORE' OR TG_LEVEL != 'ROW' THEN
     RAISE TRIGGER_PROTOCOL_VIOLATED USING
@@ -42,15 +38,12 @@
   history_table := TG_ARGV[1];
   ignore_unchanged_values := TG_ARGV[3];
 
-<<<<<<< HEAD
   IF ignore_unchanged_values AND TG_OP = 'UPDATE' THEN
     IF NEW IS NOT DISTINCT FROM OLD THEN
       RETURN OLD;
     END IF;
   END IF;
 
-=======
->>>>>>> 980e1ccb
   -- check if sys_period exists on original table
   SELECT atttypid, attndims INTO holder FROM pg_attribute WHERE attrelid = TG_RELID AND attname = sys_period AND NOT attisdropped;
   IF NOT FOUND THEN
