--- conflicted
+++ resolved
@@ -1,4 +1,4 @@
--- version 0.5.0
+-- version 0.6.0
 
 CREATE OR REPLACE FUNCTION versioning()
 RETURNS TRIGGER AS $$
@@ -14,7 +14,8 @@
   holder record;
   holder2 record;
   pg_version integer;
-<<<<<<< HEAD
+  newVersion record;
+  oldVersion record;
   user_defined_system_time text;
 BEGIN
   -- set custom system time if exists
@@ -31,13 +32,6 @@
     EXCEPTION WHEN OTHERS THEN
       time_stamp_to_use := CURRENT_TIMESTAMP;
   END;
-
-  -- version 0.4.0
-=======
-  newVersion record;
-  oldVersion record;
-BEGIN
->>>>>>> c5046a6e
 
   IF TG_WHEN != 'BEFORE' OR TG_LEVEL != 'ROW' THEN
     RAISE TRIGGER_PROTOCOL_VIOLATED USING
