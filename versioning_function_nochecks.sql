--- conflicted
+++ resolved
@@ -1,4 +1,4 @@
--- version 0.5.0
+-- version 0.6.0
 
 CREATE OR REPLACE FUNCTION versioning()
 RETURNS TRIGGER AS $$
@@ -11,7 +11,8 @@
   time_stamp_to_use timestamptz;
   range_lower timestamptz;
   existing_range tstzrange;
-<<<<<<< HEAD
+  newVersion record;
+  oldVersion record;
   user_defined_system_time text;
 BEGIN
   -- set custom system time if exists
@@ -28,13 +29,6 @@
     EXCEPTION WHEN OTHERS THEN
       time_stamp_to_use := CURRENT_TIMESTAMP;
   END;
-
-  -- version 0.4.0
-=======
-  newVersion record;
-  oldVersion record;
-BEGIN
->>>>>>> c5046a6e
 
   sys_period := TG_ARGV[0];
   history_table := TG_ARGV[1];
